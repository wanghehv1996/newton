--- conflicted
+++ resolved
@@ -31,12 +31,10 @@
 import newton.ik as ik
 import newton.utils
 
-<<<<<<< HEAD
 from warp.sim.utils import load_mesh
 from warp.sim.render import SimRendererUsd
-=======
+
 import io_util
->>>>>>> 172fe04d
 
 def limit_joint_move(tar_q, cur_q, max_qd, dt):
     err = tar_q-cur_q
@@ -557,13 +555,10 @@
         # self.renderer.end_frame()
 
         self.sim_time += self.frame_dt
-<<<<<<< HEAD
+        self.sim_frame += 1
         
         # if self.sim_time > 10:
         #     self.usd_viewer.close()
-=======
-        self.sim_frame += 1
->>>>>>> 172fe04d
 
     def test(self):
         pass
